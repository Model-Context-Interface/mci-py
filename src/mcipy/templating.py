"""
Templating engine for MCI.

This module provides the templating functionality for the MCI adapter,
enabling placeholder substitution, loops, and control blocks in templates.
It supports basic placeholder substitution ({{props.x}}, {{env.Y}}) and
advanced templating with @for, @foreach, and @if control structures.
"""

import re
from typing import Any


class TemplateError(Exception):
    """Exception raised when template processing fails."""

    pass


class TemplateEngine:
    """
    Template engine for processing MCI templates.

    Handles both basic placeholder substitution and advanced templating
    features like loops and conditional blocks. The engine supports:
    - Basic placeholders: {{props.propertyName}}, {{env.VAR_NAME}}
    - For loops: @for(i in range(0, 5)) ... @endfor
    - Foreach loops: @foreach(item in items) ... @endforeach
    - Control blocks: @if(condition) ... @elseif(condition) ... @else ... @endif
    """

    def render_basic(self, template: str, context: dict[str, Any]) -> str:
        """
        Perform basic placeholder substitution.

        Replaces placeholders like {{props.propertyName}} and {{env.VAR_NAME}}
        with their values from the context.

        Args:
            template: The template string containing placeholders
            context: Dictionary with 'props', 'env', and 'input' keys

        Returns:
            The template with all placeholders replaced

        Raises:
            TemplateError: If a placeholder cannot be resolved
        """
        # Pattern to match {{path.to.value}}
        pattern = r"\{\{([^}]+)\}\}"

        def replace_placeholder(match: re.Match[str]) -> str:
            path = match.group(1).strip()
            try:
                value = self._resolve_placeholder(path, context)
                return str(value)
            except Exception as e:
<<<<<<< HEAD
                raise TemplateError(f"Failed to resolve placeholder '{{{{path}}}}: {e}") from e
=======
                raise TemplateError(f"Failed to resolve placeholder '{{{{{path}}}}}': {e}") from e
>>>>>>> edc97419

        return re.sub(pattern, replace_placeholder, template)

    def render_advanced(self, template: str, context: dict[str, Any]) -> str:
        """
        Perform advanced templating with loops and control blocks.

        Processes @for, @foreach, and @if/@elseif/@else/@endif blocks
        in addition to basic placeholder substitution.

        Args:
            template: The template string with advanced directives
            context: Dictionary with 'props', 'env', and 'input' keys

        Returns:
            The fully processed template

        Raises:
            TemplateError: If template processing fails
        """
        # Process control structures in order
        # 1. First process loops (they can contain conditionals)
        result = self._parse_for_loop(template, context)
        result = self._parse_foreach_loop(result, context)

        # 2. Then process conditionals
        result = self._parse_control_blocks(result, context)

        # 3. Finally, replace basic placeholders
        result = self.render_basic(result, context)

        return result

    def _resolve_placeholder(self, path: str, context: dict[str, Any]) -> Any:
        """
        Resolve a dot-notation path in the context.

        Supports paths like 'props.location', 'env.API_KEY', 'input.user.name'

        Args:
            path: Dot-notation path to resolve
            context: Context dictionary

        Returns:
            The value at the specified path

        Raises:
            TemplateError: If the path cannot be resolved
        """
        parts = path.split(".")
        current = context

        for i, part in enumerate(parts):
            if not isinstance(current, dict):
                raise TemplateError(
                    f"Cannot access '{part}' on non-dict value at '{'.'.join(parts[:i])}'"
                )

            if part not in current:
                raise TemplateError(f"Path '{path}' not found in context (missing '{part}')")

            current = current[part]

        return current

    def _parse_for_loop(self, content: str, context: dict[str, Any]) -> str:
        """
        Parse and process @for loops.

        Supports syntax: @for(variable in range(start, end))...@endfor

        Args:
            content: Template content containing @for loops
            context: Context dictionary

        Returns:
            Content with @for loops expanded
        """
        # Pattern to match @for(var in range(start, end)) ... @endfor
        pattern = r"@for\s*\(\s*(\w+)\s+in\s+range\s*\(\s*(\d+)\s*,\s*(\d+)\s*\)\s*\)(.*?)@endfor"

        def replace_for_loop(match: re.Match[str]) -> str:
            var_name = match.group(1)
            start = int(match.group(2))
            end = int(match.group(3))
            body = match.group(4)

            result = []
            for i in range(start, end):
                # Create a new context with the loop variable
                loop_context = context.copy()
                loop_context[var_name] = i

                # Process the body with the loop variable available
                processed_body = body
                # Replace {{var_name}} with the current value
                processed_body = processed_body.replace(f"{{{{{var_name}}}}}", str(i))

                result.append(processed_body)

            return "".join(result)

        return re.sub(pattern, replace_for_loop, content, flags=re.DOTALL)

    def _parse_foreach_loop(self, content: str, context: dict[str, Any]) -> str:
        """
        Parse and process @foreach loops.

        Supports syntax: @foreach(item in items)...@endforeach
        where 'items' is a path in the context (e.g., 'props.myArray')

        Args:
            content: Template content containing @foreach loops
            context: Context dictionary

        Returns:
            Content with @foreach loops expanded
        """
        # Pattern to match @foreach(var in path.to.array) ... @endforeach
        pattern = r"@foreach\s*\(\s*(\w+)\s+in\s+([\w.]+)\s*\)(.*?)@endforeach"

        def replace_foreach_loop(match: re.Match[str]) -> str:
            var_name = match.group(1)
            path = match.group(2)
            body = match.group(3)

            # Resolve the array/object from the context
            try:
                items = self._resolve_placeholder(path, context)
            except TemplateError as e:
                raise TemplateError(f"Failed to resolve foreach path '{path}': {e}") from e

            if not isinstance(items, (list, dict)):
                raise TemplateError(
                    f"@foreach requires an array or object, got {type(items).__name__}"
                )

            result = []
            if isinstance(items, list):
                for item in items:
                    # Create a new context with the loop variable
                    loop_context = context.copy()
                    loop_context[var_name] = item

                    # Process the body
                    processed_body = body
                    # Replace {{var_name}} with the current value
                    if isinstance(item, dict):
                        # For objects, allow {{var_name.property}} access
                        for key, value in item.items():
                            processed_body = processed_body.replace(
                                f"{{{{{var_name}.{key}}}}}", str(value)
                            )
                    else:
                        processed_body = processed_body.replace(f"{{{{{var_name}}}}}", str(item))

                    result.append(processed_body)
            else:  # dict
                for key, value in items.items():
                    # Create a new context with the loop variable
                    loop_context = context.copy()
                    loop_context[var_name] = value

                    # Process the body
                    processed_body = body
                    # Replace {{var_name}} with value and {{var_name.key}} with key
                    processed_body = processed_body.replace(f"{{{{{var_name}}}}}", str(value))
                    key_pattern = f"{{{{{var_name}.key}}}}"
                    processed_body = processed_body.replace(key_pattern, str(key))

                    result.append(processed_body)

            return "".join(result)

        return re.sub(pattern, replace_foreach_loop, content, flags=re.DOTALL)

    def _parse_control_blocks(self, content: str, context: dict[str, Any]) -> str:
        """
        Parse and process @if/@elseif/@else/@endif control blocks.

        Supports syntax:
        @if(condition)...@elseif(condition)...@else...@endif

        Conditions can be:
        - path.to.value (truthy check)
        - path.to.value == "value" (equality)
        - path.to.value != "value" (inequality)
        - path.to.value > number (greater than)
        - path.to.value < number (less than)

        Args:
            content: Template content containing control blocks
            context: Context dictionary

        Returns:
            Content with control blocks evaluated
        """
        # Pattern to match @if ... @endif with optional @elseif and @else
        pattern = r"@if\s*\((.*?)\)(.*?)(?:@elseif\s*\((.*?)\)(.*?))*(?:@else(.*?))?@endif"

        def replace_control_block(match: re.Match[str]) -> str:
            # This is a simplified version - for a full implementation,
            # we'd need to properly parse the full match with all elseifs
            # For now, we'll handle the basic if/else case
            full_match = match.group(0)

            # Split into parts to handle elseif and else properly
            parts = full_match.split("@elseif")
            if_part = parts[0]

            # Extract @if condition and body
            if_match = re.match(r"@if\s*\((.*?)\)(.*)", if_part, re.DOTALL)
            if not if_match:
                return full_match

            if_condition = if_match.group(1).strip()
            remaining = if_match.group(2)

            # Find where the if body ends
            if "@else" in remaining:
                if_body, else_part = remaining.split("@else", 1)
                else_body = else_part.replace("@endif", "").strip()
            else:
                if_body = remaining.replace("@endif", "").strip()
                else_body = ""

            # Evaluate the condition
            if self._evaluate_condition(if_condition, context):
                return if_body
            elif len(parts) > 1:
                # Handle elseif cases
                for elseif_part in parts[1:]:
                    elseif_match = re.match(r"\s*\((.*?)\)(.*)", elseif_part, re.DOTALL)
                    if elseif_match:
                        elseif_condition = elseif_match.group(1).strip()
                        elseif_remaining = elseif_match.group(2)

                        if "@else" in elseif_remaining:
                            elseif_body = elseif_remaining.split("@else")[0].strip()
                        elif "@endif" in elseif_remaining:
                            elseif_body = elseif_remaining.replace("@endif", "").strip()
                        else:
                            elseif_body = elseif_remaining.strip()

                        if self._evaluate_condition(elseif_condition, context):
                            return elseif_body

                return else_body
            else:
                return else_body

        return re.sub(pattern, replace_control_block, content, flags=re.DOTALL)

    def _evaluate_condition(self, condition: str, context: dict[str, Any]) -> bool:
        """
        Evaluate a condition expression.

        Supports:
        - path.to.value (truthy check)
        - path.to.value == "value" or path.to.value == number
        - path.to.value != "value" or path.to.value != number
        - path.to.value > number
        - path.to.value < number
        - path.to.value >= number
        - path.to.value <= number

        Args:
            condition: The condition expression to evaluate
            context: Context dictionary

        Returns:
            True if condition is met, False otherwise
        """
        condition = condition.strip()

        # Check for comparison operators
        for op in ["==", "!=", ">=", "<=", ">", "<"]:
            if op in condition:
                parts = condition.split(op, 1)
                left = parts[0].strip()
                right = parts[1].strip()

                # Resolve left side
                try:
                    left_value = self._resolve_placeholder(left, context)
                except TemplateError:
                    left_value = left

                # Resolve right side (could be a string, number, or path)
                if right.startswith('"') and right.endswith('"'):
                    right_value = right[1:-1]
                elif right.startswith("'") and right.endswith("'"):
                    right_value = right[1:-1]
                else:
                    try:
                        # Try to parse as number
                        if "." in right:
                            right_value = float(right)
                        else:
                            right_value = int(right)
                    except ValueError:
                        # Try to resolve as path
                        try:
                            right_value = self._resolve_placeholder(right, context)
                        except TemplateError:
                            right_value = right

                # Perform comparison
                if op == "==":
                    return left_value == right_value
                elif op == "!=":
                    return left_value != right_value
                elif op == ">":
                    if not (
                        isinstance(left_value, (int, float))
                        and isinstance(right_value, (int, float))
                    ):
                        raise TemplateError(
                            f"Cannot compare types '{type(left_value).__name__}' and '{type(right_value).__name__}' with '>'"
                        )
                    return left_value > right_value  # pyright: ignore[reportOperatorIssue]
                elif op == "<":
                    if not (
                        isinstance(left_value, (int, float))
                        and isinstance(right_value, (int, float))
                    ):
                        raise TemplateError(
                            f"Cannot compare types '{type(left_value).__name__}' and '{type(right_value).__name__}' with '<'"
                        )
                    return left_value < right_value  # pyright: ignore[reportOperatorIssue]
                elif op == ">=":
                    if not (
                        isinstance(left_value, (int, float))
                        and isinstance(right_value, (int, float))
                    ):
                        raise TemplateError(
                            f"Cannot compare types '{type(left_value).__name__}' and '{type(right_value).__name__}' with '>='"
                        )
                    return left_value >= right_value  # pyright: ignore[reportOperatorIssue]
                elif op == "<=":
                    if not (
                        isinstance(left_value, (int, float))
                        and isinstance(right_value, (int, float))
                    ):
                        raise TemplateError(
                            f"Cannot compare types '{type(left_value).__name__}' and '{type(right_value).__name__}' with '<='"
                        )
                    return left_value <= right_value  # pyright: ignore[reportOperatorIssue]

        # No operator found - just check truthiness
        try:
            value = self._resolve_placeholder(condition, context)
            return bool(value)
        except TemplateError:
            return False<|MERGE_RESOLUTION|>--- conflicted
+++ resolved
@@ -55,11 +55,7 @@
                 value = self._resolve_placeholder(path, context)
                 return str(value)
             except Exception as e:
-<<<<<<< HEAD
                 raise TemplateError(f"Failed to resolve placeholder '{{{{path}}}}: {e}") from e
-=======
-                raise TemplateError(f"Failed to resolve placeholder '{{{{{path}}}}}': {e}") from e
->>>>>>> edc97419
 
         return re.sub(pattern, replace_placeholder, template)
 
